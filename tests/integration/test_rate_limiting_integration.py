--- conflicted
+++ resolved
@@ -485,11 +485,7 @@
                     error=None
                 ), 0.01
 
-<<<<<<< HEAD
             with patch('artist_bio_gen.core.orchestrator.call_openai_api', side_effect=mock_api_call):
-=======
-            with patch('artist_bio_gen.core.processor.call_openai_api', side_effect=create_streaming_mock(mock_api_call)):
->>>>>>> ff904214
                 try:
                     process_artists_concurrent(
                         artists=artists,
@@ -579,11 +575,7 @@
                     error=None
                 ), 0.01
 
-<<<<<<< HEAD
             with patch('artist_bio_gen.core.orchestrator.call_openai_api', side_effect=mock_api_call_run1):
-=======
-            with patch('artist_bio_gen.core.processor.call_openai_api', side_effect=create_streaming_mock(mock_api_call_run1)):
->>>>>>> ff904214
                 # Process first batch
                 process_artists_concurrent(
                     artists=artists[:5],  # Only process first 5
@@ -620,11 +612,7 @@
                     error=None
                 ), 0.01
 
-<<<<<<< HEAD
             with patch('artist_bio_gen.core.orchestrator.call_openai_api', side_effect=mock_api_call_run2):
-=======
-            with patch('artist_bio_gen.core.processor.call_openai_api', side_effect=create_streaming_mock(mock_api_call_run2)):
->>>>>>> ff904214
                 # Process remaining artists in resume mode
                 process_artists_concurrent(
                     artists=artists[5:],  # Process last 5
